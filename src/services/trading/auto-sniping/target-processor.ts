--- conflicted
+++ resolved
@@ -7,12 +7,7 @@
 import { and, eq, inArray, isNull, lt, or, sql } from "drizzle-orm";
 import { db } from "@/src/db";
 import { snipeTargets } from "@/src/db/schemas/trading";
-<<<<<<< HEAD
-import { mexcTradingService } from "@/src/services/trading/mexc-trading-service";
-import type { TradingOrderRequest } from "@/src/schemas/mexc-api-validation-schemas";
-=======
 import type { UnifiedMexcServiceV2 } from "@/src/services/api/unified-mexc-service-v2";
->>>>>>> 39e66657
 
 // Simple types to avoid complex dependencies
 export interface SimpleTarget {
@@ -213,32 +208,6 @@
         throw new Error('Invalid quantity for execution');
       }
 
-<<<<<<< HEAD
-      const order: TradingOrderRequest = {
-        userId: 'system',
-        symbol,
-        side: side as 'BUY' | 'SELL',
-        type: (target.orderType?.toUpperCase() as TradingOrderRequest['type']) || 'MARKET',
-        quantity,
-        price: price || undefined,
-        timeInForce: target.timeInForce as 'GTC' | 'IOC' | 'FOK' | undefined,
-      };
-
-      const result = await mexcTradingService.executeTrade(order);
-
-      if (result.success && result.data) {
-        return {
-          success: true,
-          orderId: result.data.orderId,
-          symbol: result.data.symbol,
-          quantity: parseFloat(result.data.executedQty ?? result.data.quantity),
-          price: result.data.price ? parseFloat(result.data.price) : undefined,
-          side: result.data.side,
-          timestamp: new Date(result.data.timestamp),
-        };
-      } else {
-        throw new Error(result.error || 'Trade execution failed');
-=======
       console.log(`Executing trade: ${side} ${quantity} ${symbol} at ${price || 'market price'}`);
 
       const orderParams = {
@@ -254,7 +223,6 @@
 
       if (!result.success || !result.data) {
         throw new Error(result.error || 'Order execution failed');
->>>>>>> 39e66657
       }
 
       return {
