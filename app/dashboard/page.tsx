--- conflicted
+++ resolved
@@ -1,10 +1,15 @@
-import { AppSidebar } from "@/components/app-sidebar"
-import { ChartAreaInteractive } from "@/components/chart-area-interactive"
-import { DataTable } from "@/components/data-table"
-import { SectionCards } from "@/components/section-cards"
-import { SiteHeader } from "@/components/site-header"
+"use client";
+
 import {
-<<<<<<< HEAD
+  Card,
+  CardContent,
+  CardDescription,
+  CardHeader,
+  CardTitle,
+} from "@/src/components/ui/card";
+import { Badge } from "@/src/components/ui/badge";
+import { Button } from "@/src/components/ui/button";
+import {
   TrendingUp,
   Bot,
   Activity,
@@ -33,185 +38,105 @@
 import { UserMenu } from "@/src/components/user-menu";
 import { useRouter } from "next/navigation";
 import { TransactionLockMonitor } from "@/src/components/transaction-lock-monitor";
-// import { ExitStrategySelector } from "@/src/components/exit-strategy-selector";
-// import { useExitStrategyPreferences, useUpdateExitStrategyPreferences } from "@/src/hooks/use-user-preferences";
-// import type { ExitStrategy } from "@/src/types/exit-strategies";
-// import { useAutoExitManager, usePortfolio } from "@/src/hooks/use-portfolio";
-
-interface WorkflowStatus {
-  systemStatus: "running" | "stopped" | "error";
-  lastUpdate: string;
-  activeWorkflows: string[];
-  metrics: {
-    readyTokens: number;
-    totalDetections: number;
-    successfulSnipes: number;
-    totalProfit: number;
-    successRate: number;
-    averageROI: number;
-    bestTrade: number;
-  };
-  recentActivity: Array<{
-    id: string;
-    type: "pattern" | "calendar" | "snipe" | "analysis";
-    message: string;
-    timestamp: string;
-  }>;
-}
-
-
+import { useWorkflowStatus } from "@/src/hooks/use-workflow-status";
+import React, { useEffect, useState } from "react";
+
+// Pattern Sniper Dashboard Page Component - Production Trading Dashboard
 export default function DashboardPage() {
-  const [workflowStatus, setWorkflowStatus] = useState<WorkflowStatus | null>(null);
-  const [isLoading, setIsLoading] = useState(true);
-  const [isDiscoveryRunning, setIsDiscoveryRunning] = useState(false);
-  const [lastRefresh, setLastRefresh] = useState<Date>(new Date());
-  const [showPreferences, setShowPreferences] = useState(false);
+  const router = useRouter();
+  const { 
+    data: session, 
+    error: authError,
+    isPending: authLoading 
+  } = useAuth();
+  const userId = session?.user?.id || '';
   const [showExitStrategy, setShowExitStrategy] = useState(false);
 
-  // Get user info (middleware handles authentication protection)
-  const { user, isLoading: authLoading } = useAuth();
-  const userId = user?.id || "anonymous";
-
-  // TanStack Query hooks for real MEXC data
-  const { data: calendarData, isLoading: calendarLoading, error: calendarError } = useMexcCalendar();
-  const { data: mexcConnected } = useMexcConnectivity();
-  const { data: accountData, isLoading: accountLoading, error: accountError } = useMexcAccount(userId);
-  // const { data: upcomingLaunches, count: upcomingCount } = useUpcomingLaunches();
-  // const { data: readyTargets, count: readyCount } = useReadyTargets();
-  const refreshCalendar = useRefreshMexcCalendar();
-
-  // Pattern Sniper integration
+  // Auth redirect
+  useEffect(() => {
+    if (!authLoading && !session?.user) {
+      router.push('/auth');
+    }
+  }, [session, authLoading, router]);
+
+  // Pattern Sniper hooks
   const {
     isMonitoring,
-    isConnected: sniperConnected,
-    calendarTargets,
+    isLoading,
+    readyTargets: sniperReadyTargets,
     pendingDetection,
-    readyTargets: sniperReadyTargets,
-    // executedTargets,
     stats: sniperStats,
+    errors: sniperErrors,
     startMonitoring,
     stopMonitoring,
-    clearAllTargets,
+    removeTarget,
+    executeSnipe,
     forceRefresh,
-    executeSnipe,
-    removeTarget,
-    errors: sniperErrors,
-  } = usePatternSniper();
-
-  // Exit Strategy preferences
-  // const exitStrategyPrefs = useExitStrategyPreferences(userId);
-  // const updateExitStrategy = useUpdateExitStrategyPreferences();
-
-  // Auto Exit Manager
-  // const autoExitManager = useAutoExitManager();
-
-  // Portfolio data
-  // const { data: portfolioData, isLoading: portfolioLoading } = usePortfolio(userId);
-
-  useEffect(() => {
-    fetchSystemStatus();
-    const interval = setInterval(fetchSystemStatus, 10000); // Faster refresh for trading data
-    
-    // Fallback timeout to prevent infinite loading
-    const timeout = setTimeout(() => {
-      if (isLoading) {
-        console.warn('Dashboard loading timeout reached, forcing load');
-        setIsLoading(false);
-      }
-    }, 5000); // 5 second timeout
-    
-    return () => {
-      clearInterval(interval);
-      clearTimeout(timeout);
-    };
-  }, [isLoading]);
-
-  // Auto-start pattern sniper when dashboard loads (auto-snipe by default)
-  useEffect(() => {
-    if (!isMonitoring && !isLoading && user) {
-      console.log("🚀 Auto-starting pattern sniper for auto-snipe...");
-      startMonitoring();
-    }
-  }, [isMonitoring, isLoading, user, startMonitoring]);
-
-  const fetchSystemStatus = async () => {
-    try {
-      const response = await fetch('/api/workflow-status');
-      if (response.ok) {
-        const data = await response.json();
-        setWorkflowStatus(data);
-        setIsDiscoveryRunning(data.systemStatus === "running");
-      }
-    } catch (error) {
-      console.error('Failed to fetch workflow status:', error);
-    } finally {
-      setIsLoading(false);
-      setLastRefresh(new Date());
-    }
-  };
-
-  // eslint-disable-next-line @typescript-eslint/no-unused-vars
-  const togglePatternDiscovery = async () => {
-    try {
-      setIsLoading(true);
-      const action = isDiscoveryRunning ? 'stop_monitoring' : 'start_monitoring';
-      
-      // Control scheduled monitoring
-      const scheduleResponse = await fetch('/api/schedule/control', {
-        method: 'POST',
-        headers: {
-          'Content-Type': 'application/json',
-        },
-        body: JSON.stringify({ action }),
-      });
-
-      if (scheduleResponse.ok && action === 'start_monitoring') {
-        // Also trigger immediate workflows
-        await fetch('/api/triggers/calendar-poll', {
-          method: 'POST',
-        });
-        
-        await fetch('/api/triggers/pattern-analysis', {
-          method: 'POST',
-          headers: {
-            'Content-Type': 'application/json',
-          },
-          body: JSON.stringify({ symbols: [] }),
-        });
-      }
-=======
-  SidebarInset,
-  SidebarProvider,
-} from "@/components/ui/sidebar"
->>>>>>> 85e094c9
-
-import data from "./data.json"
-
-export default function Page() {
+    clearAllTargets
+  } = usePatternSniper(userId);
+
+  // MEXC data hooks
+  const { data: calendarData, error: calendarError, isLoading: calendarLoading } = useMexcCalendar();
+  const { data: mexcConnected } = useMexcConnectivity();
+  const refreshCalendar = useRefreshMexcCalendar();
+  const { data: upcomingData } = useUpcomingLaunches();
+  const { data: readyTargets } = useReadyTargets();
+  const { data: accountData } = useMexcAccount();
+  
+  // Workflow status hook
+  const { data: workflowStatus } = useWorkflowStatus();
+
+  // Calendar targets (if needed for monitoring UI)
+  const calendarTargets = React.useMemo(() => {
+    if (!calendarData) return [];
+    return calendarData.map(item => ({
+      vcoinId: item.vcoinId,
+      symbol: item.symbol,
+      projectName: item.projectName,
+      firstOpenTime: item.firstOpenTime,
+    }));
+  }, [calendarData]);
+
+  if (authLoading) {
+    return (
+      <div className="min-h-screen bg-slate-900 flex items-center justify-center">
+        <div className="text-center">
+          <Loader2 className="h-8 w-8 animate-spin text-blue-500 mx-auto mb-4" />
+          <p className="text-slate-400">Loading dashboard...</p>
+        </div>
+      </div>
+    );
+  }
+
+  if (!session?.user) {
+    return null;
+  }
+
   return (
-    <SidebarProvider
-      style={
-        {
-          "--sidebar-width": "calc(var(--spacing) * 72)",
-          "--header-height": "calc(var(--spacing) * 12)",
-        } as React.CSSProperties
-      }
-    >
-      <AppSidebar variant="inset" />
-      <SidebarInset>
-        <SiteHeader />
-        <div className="flex flex-1 flex-col">
-          <div className="@container/main flex flex-1 flex-col gap-2">
-            <div className="flex flex-col gap-4 py-4 md:gap-6 md:py-6">
-              <SectionCards />
-              <div className="px-4 lg:px-6">
-                <ChartAreaInteractive />
-              </div>
-              <DataTable data={data} />
+    <div className="min-h-screen bg-slate-900 text-white">
+      <header className="bg-slate-800 shadow-lg border-b border-slate-700">
+        <div className="container mx-auto px-4 sm:px-6 lg:px-8">
+          <div className="flex justify-between items-center h-16">
+            <div className="flex items-center space-x-4">
+              <Link href="/dashboard" className="flex items-center space-x-2">
+                <Bot className="h-8 w-8 text-blue-500" />
+                <h1 className="text-xl font-bold">MEXC Sniper Bot</h1>
+              </Link>
+              <Badge variant="secondary" className="hidden sm:inline-flex">
+                Pattern Detection Active
+              </Badge>
+            </div>
+            <div className="flex items-center space-x-4">
+              <Link href="/config">
+                <Button variant="ghost" size="sm">
+                  <Settings className="h-4 w-4 mr-2" />
+                  Config
+                </Button>
+              </Link>
+              <UserMenu />
             </div>
           </div>
         </div>
-<<<<<<< HEAD
       </header>
 
       <div className="container mx-auto px-4 sm:px-6 lg:px-8 py-8">
@@ -900,9 +825,4 @@
       </div>
     </div>
   );
-=======
-      </SidebarInset>
-    </SidebarProvider>
-  )
->>>>>>> 85e094c9
 }